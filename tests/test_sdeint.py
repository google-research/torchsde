--- conflicted
+++ resolved
@@ -76,7 +76,6 @@
     yield True, 'foster'
 
 
-<<<<<<< HEAD
 @pytest.mark.parametrize('sde_type,method', [('ito', 'euler'), ('stratonovich', 'midpoint')])
 def test_specialised_functions(sde_type, method):
     vector = torch.randn(m)
@@ -99,11 +98,8 @@
         assert (o == outs[0]).all()
 
 
-@pytest.mark.parametrize('sde_cls', [problems.Ex1, problems.Ex2, problems.Ex3, problems.Neural4])
-=======
 @pytest.mark.parametrize('sde_cls', [problems.ExDiagonal, problems.ExScalar, problems.ExAdditive,
                                      problems.NeuralGeneral])
->>>>>>> 3c8fdf3d
 @pytest.mark.parametrize('use_bm,levy_area_approximation', _use_bm__levy_area_approximation())
 @pytest.mark.parametrize('sde_type', ['ito', 'stratonovich'])
 @pytest.mark.parametrize('method', ['blah', 'euler', 'milstein', 'milstein_grad_free', 'srk', 'euler_heun', 'heun', 'midpoint', 'log_ode'])
