--- conflicted
+++ resolved
@@ -35,7 +35,7 @@
 dtype = torch.get_default_dtype()
 
 ito_methods = {'milstein': 'ito', 'srk': 'ito'}
-stratonovich_methods = {'midpoint': 'stratonovich', 'log_ode': 'stratonovich'}
+stratonovich_methods = {'midpoint': 'stratonovich'}
 
 
 @pytest.mark.parametrize("sde_cls", [Ex1, Ex2, Ex3, Ex4])
@@ -43,8 +43,6 @@
 @pytest.mark.parametrize('adaptive', (False,))
 def test_adjoint(sde_cls, method, sde_type, adaptive):
     # Skipping below, since method not supported for corresponding noise types.
-    if method == METHODS.log_ode_midpoint and sde_cls.noise_type == NOISE_TYPES.diagonal:
-        return
     if method == METHODS.milstein and sde_cls.noise_type == NOISE_TYPES.general:
         return
     if method == METHODS.srk and sde_cls.noise_type == NOISE_TYPES.general:
@@ -67,15 +65,10 @@
         'euler': 'none',
         'milstein': 'none',
         'srk': 'space-time',
-        'midpoint': 'none',
-        'log_ode': 'foster'
+        'midpoint': 'none'
     }[method]
     bm = torchsde.BrownianInterval(
-<<<<<<< HEAD
-        t0=t0, t1=t1, size=(batch_size, d), dtype=dtype, device=device,
-=======
-        t0=t0, t1=t1, shape=(batch_size, m), dtype=dtype, device=device,
->>>>>>> eb707c54
+        t0=t0, t1=t1, size=(batch_size, m), dtype=dtype, device=device,
         levy_area_approximation=levy_area_approximation
     )
 
