# Copyright 2020 Google LLC
#
# Licensed under the Apache License, Version 2.0 (the "License");
# you may not use this file except in compliance with the License.
# You may obtain a copy of the License at
#
#      http://www.apache.org/licenses/LICENSE-2.0
#
# Unless required by applicable law or agreed to in writing, software
# distributed under the License is distributed on an "AS IS" BASIS,
# WITHOUT WARRANTIES OR CONDITIONS OF ANY KIND, either express or implied.
# See the License for the specific language governing permissions and
# limitations under the License.

"""Test `BrownianPath`.

The suite tests both running on CPU and CUDA (if available).
"""
import sys

sys.path = sys.path[1:]  # A hack so that we always import the installed library.

import math
import numpy.random as npr
import torch
from scipy.stats import norm, kstest

import itertools

import torchsde
import pytest

torch.manual_seed(1147481649)
torch.set_default_dtype(torch.float64)

D = 3
BATCH_SIZE = 131072
REPS = 3
ALPHA = 0.001

brownian_classes = [torchsde.brownian_lib.BrownianPath, torchsde.BrownianPath]
devices = [cpu, gpu] = [torch.device('cpu'), torch.device('cuda')]


def _setup(brownian_class, device):
    t0, t1 = torch.tensor([0., 1.], device=device)
    w0, w1 = torch.randn([2, BATCH_SIZE, D], device=device)
    t = torch.rand([], device=device)
    bm = brownian_class(t0=t0, w0=w0)
    return t, bm


@pytest.mark.parametrize("brownian_class, device", itertools.product(brownian_classes, devices))
def test_basic(brownian_class, device):
    if device == gpu and not torch.cuda.is_available():
        pytest.skip(msg="CUDA not available.")

    t, bm = _setup(brownian_class, device)
    sample = bm(t)
    assert sample.size() == (BATCH_SIZE, D)


@pytest.mark.parametrize("brownian_class, device", itertools.product(brownian_classes, devices))
def test_determinism(brownian_class, device):
    if device == gpu and not torch.cuda.is_available():
        pytest.skip(msg="CUDA not available.")

    t, bm = _setup(brownian_class, device)
    vals = [bm(t) for _ in range(REPS)]
    for val in vals[1:]:
        assert torch.allclose(val, vals[0])


@pytest.mark.parametrize("brownian_class", brownian_classes)
@pytest.mark.parametrize("device", devices)
def test_normality(brownian_class, device):
    if device == gpu and not torch.cuda.is_available():
        pytest.skip(msg="CUDA not available.")

    t0_, t1_ = 0.0, 1.0
    t0, t1 = torch.tensor([t0_, t1_], device=device)
    eps = 1e-2
    for _ in range(REPS):
        w0_, w1_ = 0.0, npr.randn() * math.sqrt(t1_)
        w0 = torch.tensor(w0_, device=device).repeat(BATCH_SIZE)
        w1 = torch.tensor(w1_, device=device).repeat(BATCH_SIZE)

        bm = brownian_class(t0=t0, w0=w0)  # noqa
        bm.insert(t=t1, w=w1)

        t_ = npr.uniform(low=t0_ + eps, high=t1_ - eps)  # Avoid sampling too close to the boundary.
        samples = bm(t_)
        samples_ = samples.cpu().detach().numpy()

        # True expected mean from Brownian bridge.
        mean_ = ((t1_ - t_) * w0_ + (t_ - t0_) * w1_) / (t1_ - t0_)
        std_ = math.sqrt((t1_ - t_) * (t_ - t0_) / (t1_ - t0_))
        ref_dist = norm(loc=mean_, scale=std_)

        _, pval = kstest(samples_, ref_dist.cdf)
        assert pval >= ALPHA


<<<<<<< HEAD
# TODO: Make `insert` of `torchsde.brownian_lib.BrownianPath` have the same behavior.
@pytest.mark.parametrize("brownian_class", [torchsde.BrownianPath])
@pytest.mark.parametrize("device", devices)
def test_insert(brownian_class, device):
    if device == gpu and not torch.cuda.is_available():
        pytest.skip(msg="CUDA not available.")

    t, bm = _setup(brownian_class, device)
    w = torch.randn(BATCH_SIZE, D)
    ret = bm.insert(t, w)
    assert len(bm) == 2
    assert ret is None

    ret = bm.insert(t, w)
    assert len(bm) == 2
    assert ret.eq(w).all()
=======
@pytest.mark.parametrize("device", devices)
@pytest.mark.parametrize("random_order", [False, True])
def test_continuity(device, random_order):
    if device == gpu and not torch.cuda.is_available():
        pytest.skip(msg="CUDA not available.")

    ts = torch.linspace(0., 1., 10000, device=device)
    bm = torchsde.BrownianPath(t0=ts[0], t1=ts[-1], w0=torch.randn((), dtype=ts.dtype, device=device))
    vals = torch.empty_like(ts)
    t_indices = torch.randperm(len(ts), device=device) if random_order else torch.arange(len(ts), device=device)
    for t_index in t_indices:
        t = ts[t_index]
        vals[t_index] = bm(t)
    last_val = vals[0]
    for val in vals[1:]:
        assert (val - last_val).abs().max() < 5e-2
        last_val = val
>>>>>>> 70ebcf55
<|MERGE_RESOLUTION|>--- conflicted
+++ resolved
@@ -101,7 +101,6 @@
         assert pval >= ALPHA
 
 
-<<<<<<< HEAD
 # TODO: Make `insert` of `torchsde.brownian_lib.BrownianPath` have the same behavior.
 @pytest.mark.parametrize("brownian_class", [torchsde.BrownianPath])
 @pytest.mark.parametrize("device", devices)
@@ -117,23 +116,4 @@
 
     ret = bm.insert(t, w)
     assert len(bm) == 2
-    assert ret.eq(w).all()
-=======
-@pytest.mark.parametrize("device", devices)
-@pytest.mark.parametrize("random_order", [False, True])
-def test_continuity(device, random_order):
-    if device == gpu and not torch.cuda.is_available():
-        pytest.skip(msg="CUDA not available.")
-
-    ts = torch.linspace(0., 1., 10000, device=device)
-    bm = torchsde.BrownianPath(t0=ts[0], t1=ts[-1], w0=torch.randn((), dtype=ts.dtype, device=device))
-    vals = torch.empty_like(ts)
-    t_indices = torch.randperm(len(ts), device=device) if random_order else torch.arange(len(ts), device=device)
-    for t_index in t_indices:
-        t = ts[t_index]
-        vals[t_index] = bm(t)
-    last_val = vals[0]
-    for val in vals[1:]:
-        assert (val - last_val).abs().max() < 5e-2
-        last_val = val
->>>>>>> 70ebcf55
+    assert ret.eq(w).all()