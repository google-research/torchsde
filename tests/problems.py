--- conflicted
+++ resolved
@@ -106,18 +106,20 @@
     def nfe(self):
         return self._nfe
 
+
 class Ex1Scalar(Ex1):
-    def __init__(self, d=10, sde_type='ito'):
+    def __init__(self, d=10, sde_type=SDE_TYPES.ito):
         super(Ex1Scalar, self).__init__(d=d, sde_type=sde_type)
-        self.noise_type = "scalar"
+        self.noise_type = NOISE_TYPES.scalar
 
     def g(self, t, y):
         return super(Ex1Scalar, self).g(t, y).unsqueeze(2)
 
+
 class Ex2Scalar(Ex2):
     def __init__(self, d=10, sde_type=SDE_TYPES.ito):
         super(Ex2Scalar, self).__init__(d=d, sde_type=sde_type)
-        self.noise_type = "scalar"
+        self.noise_type = NOISE_TYPES.scalar
 
     def g(self, t, y):
         return super(Ex2Scalar, self).g(t, y).unsqueeze(2)
@@ -159,9 +161,8 @@
 
 
 class Ex3Additive(Ex3):
-<<<<<<< HEAD
-    def __init__(self, d=10):
-        super(Ex3Additive, self).__init__(d=d)
+    def __init__(self, d=10, sde_type=SDE_TYPES.ito):
+        super(Ex3Additive, self).__init__(d=d, sde_type=sde_type)
         self.noise_type = NOISE_TYPES.additive
 
     def g(self, t, y):
@@ -183,11 +184,6 @@
 
     def f(self, t, y):
         return torch.sin(y) + t
-=======
-    def __init__(self, d=10, sde_type='ito'):
-        super(Ex3Additive, self).__init__(d=d, sde_type=sde_type)
-        self.noise_type = 'additive'
->>>>>>> 16389a66
 
     def g(self, t, y):
         return torch.stack([_column_wise_func(y, t, i) for i in range(self.m)], dim=-1)