# Copyright 2020 Google LLC
#
# Licensed under the Apache License, Version 2.0 (the "License");
# you may not use this file except in compliance with the License.
# You may obtain a copy of the License at
#
#      http://www.apache.org/licenses/LICENSE-2.0
#
# Unless required by applicable law or agreed to in writing, software
# distributed under the License is distributed on an "AS IS" BASIS,
# WITHOUT WARRANTIES OR CONDITIONS OF ANY KIND, either express or implied.
# See the License for the specific language governing permissions and
# limitations under the License.

import copy
import os

import torch
import tqdm

from torchsde import BaseBrownian, BaseSDE, sdeint
from torchsde.settings import SDE_TYPES
from torchsde.types import Tensor, Vector, Scalar, Tuple, Optional, Callable
from . import utils


def inspect_samples(y0: Tensor,
                    ts: Vector,
                    dt: Scalar,
                    sde: BaseSDE,
                    bm: BaseBrownian,
                    img_dir: str,
                    methods: Tuple[str, ...],
                    options: Optional[Tuple] = None,
                    vis_dim=0,
                    dt_true: Optional[float] = 2 ** -13,
                    labels: Optional[Tuple[str, ...]] = None):
    if options is None:
        options = (None,) * len(methods)
    if labels is None:
        labels = methods

    sde = copy.deepcopy(sde).requires_grad_(False)

    solns = [
        sdeint(sde, y0, ts, bm, method=method, dt=dt, options=options_)
        for method, options_ in zip(methods, options)
    ]

    method_for_true = 'euler' if sde.sde_type == SDE_TYPES.ito else 'midpoint'
    true = sdeint(sde, y0, ts, bm, method=method_for_true, dt=dt_true)

    labels += ('true',)
    solns += [true]

    # (T, batch_size, d) -> (T, batch_size) -> (batch_size, T).
    solns = [soln[..., vis_dim].t() for soln in solns]

    for i, samples in enumerate(zip(*solns)):
        utils.swiss_knife_plotter(
            img_path=os.path.join(img_dir, f'{i}'),
            plots=[
                {'x': ts, 'y': sample, 'label': label, 'marker': 'x'}
                for sample, label in zip(samples, labels)
            ]
        )


def inspect_orders(y0: Tensor,
                   t0: Scalar,
                   t1: Scalar,
                   dts: Vector,
                   sde: BaseSDE,
                   bm: BaseBrownian,
                   img_dir: str,
                   methods: Tuple[str, ...],
                   options: Optional[Tuple] = None,
                   dt_true: Optional[float] = 2 ** -13,
                   labels: Optional[Tuple[str, ...]] = None,
                   test_func: Optional[Callable] = lambda x: (x ** 2).flatten(start_dim=1).sum(dim=1)):
    if options is None:
        options = (None,) * len(methods)
    if labels is None:
        labels = methods

    sde = copy.deepcopy(sde).requires_grad_(False)
    ts = torch.tensor([t0, t1], device=y0.device)

<<<<<<< HEAD
    solns = []
=======
    mses = []
    maes = []
>>>>>>> 6bfa0bc7
    for dt in tqdm.tqdm(dts):
        solns.append([
            sdeint(sde, y0, ts, bm, method=method, dt=dt, options=options_)[-1]
            for method, options_ in zip(methods, options)
        ])

    method_for_true = 'euler' if sde.sde_type == SDE_TYPES.ito else 'midpoint'
    true = sdeint(sde, y0, ts, bm, method=method_for_true, dt=dt_true)[-1]

    mses = []
    for dt, solns_ in zip(dts, solns):
        mses_for_dt = [utils.mse(soln, true) for soln in solns_]
        mses.append(mses_for_dt)

        maes_for_dt = [utils.mae(soln, true, test_func) for soln in solns]
        maes.append(maes_for_dt)

    strong_order_slopes = [
        utils.linregress_slope(utils.log(dts), .5 * utils.log(mses_for_method))
        for mses_for_method in zip(*mses)
    ]

    weak_order_slopes = [
        utils.linregress_slope(utils.log(dts), utils.log(maes_for_method))
        for maes_for_method in zip(*maes)
    ]

    utils.swiss_knife_plotter(
        img_path=os.path.join(img_dir, 'strong_order'),
        plots=[
            {'x': dts, 'y': mses_for_method, 'label': f'{label}(k={slope:.4f})', 'marker': 'x'}
            for mses_for_method, label, slope in zip(zip(*mses), labels, strong_order_slopes)
        ],
        options={'xscale': 'log', 'yscale': 'log'}
    )

    utils.swiss_knife_plotter(
        img_path=os.path.join(img_dir, 'weak_order'),
        plots=[
            {'x': dts, 'y': mres_for_method, 'label': f'{label}(k={slope:.4f})', 'marker': 'x'}
            for mres_for_method, label, slope in zip(zip(*maes), labels, weak_order_slopes)
        ],
        options={'xscale': 'log', 'yscale': 'log'}
    )<|MERGE_RESOLUTION|>--- conflicted
+++ resolved
@@ -85,23 +85,18 @@
 
     sde = copy.deepcopy(sde).requires_grad_(False)
     ts = torch.tensor([t0, t1], device=y0.device)
-
-<<<<<<< HEAD
-    solns = []
-=======
-    mses = []
-    maes = []
->>>>>>> 6bfa0bc7
-    for dt in tqdm.tqdm(dts):
-        solns.append([
-            sdeint(sde, y0, ts, bm, method=method, dt=dt, options=options_)[-1]
-            for method, options_ in zip(methods, options)
-        ])
+    
+    solns = [
+        [sdeint(sde, y0, ts, bm, method=method, dt=dt, options=options_)[-1]
+         for method, options_ in zip(methods, options)]
+        for dt in tqdm.tqdm(dts)
+    ]
 
     method_for_true = 'euler' if sde.sde_type == SDE_TYPES.ito else 'midpoint'
     true = sdeint(sde, y0, ts, bm, method=method_for_true, dt=dt_true)[-1]
 
     mses = []
+    maes = []
     for dt, solns_ in zip(dts, solns):
         mses_for_dt = [utils.mse(soln, true) for soln in solns_]
         mses.append(mses_for_dt)
