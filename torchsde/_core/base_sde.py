# Copyright 2020 Google LLC
#
# Licensed under the Apache License, Version 2.0 (the "License");
# you may not use this file except in compliance with the License.
# You may obtain a copy of the License at
#
#      http://www.apache.org/licenses/LICENSE-2.0
#
# Unless required by applicable law or agreed to in writing, software
# distributed under the License is distributed on an "AS IS" BASIS,
# WITHOUT WARRANTIES OR CONDITIONS OF ANY KIND, either express or implied.
# See the License for the specific language governing permissions and
# limitations under the License.

import abc

import torch
from torch import nn

from ..settings import NOISE_TYPES, SDE_TYPES
from . import misc


class BaseSDE(abc.ABC, nn.Module):
    """Base class for all SDEs.

    Inheriting from this class ensures `noise_type` and `sde_type` are valid attributes, which the solver depends on.
    """

    def __init__(self, noise_type, sde_type):
        super(BaseSDE, self).__init__()
        if noise_type not in NOISE_TYPES:
            raise ValueError(f"Expected noise type in {NOISE_TYPES}, but found {noise_type}")
        if sde_type not in SDE_TYPES:
            raise ValueError(f"Expected sde type in {SDE_TYPES}, but found {sde_type}")
        # Making these Python properties breaks `torch.jit.script`
        self.noise_type = noise_type
        self.sde_type = sde_type


<<<<<<< HEAD
=======
class AdjointSDE(BaseSDE):
    """Base class for reverse-time adjoint SDE.

    Each forward SDE with different noise type has a different adjoint SDE.
    """

    def __init__(self, sde, noise_type):
        # `noise_type` must be supplied! Since the adjoint might have a different noise type than the original SDE.
        super(AdjointSDE, self).__init__(sde_type=sde.sde_type, noise_type=noise_type)
        self._base_sde = sde

    @abc.abstractmethod
    def f(self, t, y):
        raise NotImplementedError

    @abc.abstractmethod
    def g(self, t, y):
        raise NotImplementedError

    @abc.abstractmethod
    def h(self, t, y):
        raise NotImplementedError

    @abc.abstractmethod
    def g_prod(self, t, y, v):
        raise NotImplementedError

    @abc.abstractmethod
    def gdg_prod(self, t, y, v):
        raise NotImplementedError


>>>>>>> 70ebcf55
class ForwardSDE(BaseSDE):

    def __init__(self, sde):
        super(ForwardSDE, self).__init__(sde_type=sde.sde_type, noise_type=sde.noise_type)
        self._base_sde = sde

<<<<<<< HEAD
        # Register the core function. This avoids polluting the codebase with if-statements and speeds things up.
=======
        self.f = sde.f
        self.g = sde.g
        if hasattr(sde, 'h'):
            self.h = sde.h

        # Register the core function. This avoids polluting the codebase with if-statements.
>>>>>>> 70ebcf55
        self.g_prod = {
            NOISE_TYPES.diagonal: self.g_prod_diagonal,
            NOISE_TYPES.additive: self.g_prod_additive_or_general,
            NOISE_TYPES.scalar: self.g_prod_scalar,
            NOISE_TYPES.general: self.g_prod_additive_or_general
        }[sde.noise_type]
        self.gdg_prod = {
            NOISE_TYPES.diagonal: self.gdg_prod_diagonal_or_scalar,
            NOISE_TYPES.additive: self._skip,
            NOISE_TYPES.scalar: self.gdg_prod_diagonal_or_scalar,
            NOISE_TYPES.general: self.gdg_prod_general
<<<<<<< HEAD
        }[self.noise_type]
=======
        }[sde.noise_type]
>>>>>>> 70ebcf55
        self.gdg_jvp_column_sum = {
            NOISE_TYPES.diagonal: self._skip,
            NOISE_TYPES.additive: self._skip,
            NOISE_TYPES.scalar: self._skip,
            NOISE_TYPES.general: self.gdg_jvp_column_sum_v2
        }[sde.noise_type]
        # TODO: Assign `gdg_jacobian_contraction`.

    # g_prod functions.
    def g_prod_diagonal(self, t, y, v):
        return misc.seq_mul(self._base_sde.g(t, y), v)

    def g_prod_scalar(self, t, y, v):
        return misc.seq_mul_bc(self._base_sde.g(t, y), v)

    def g_prod_additive_or_general(self, t, y, v):
        return misc.seq_batch_mvp(ms=self._base_sde.g(t, y), vs=v)

    # gdg_prod functions.
    def gdg_prod_general(self, t, y, v):
        # This function is used for Milstein. For general noise, Levy areas need to be supplied.
        raise NotImplemented("This function should not be called.")

    def gdg_prod_diagonal_or_scalar(self, t, y, v):
        requires_grad = torch.is_grad_enabled()  # BP through solver.
        with torch.enable_grad():
            y = [y_ if y_.requires_grad else y_.detach().requires_grad_(True) for y_ in y]
            val = self._base_sde.g(t, y)
            vjp_val = misc.grad(
                outputs=val,
                inputs=y,
                grad_outputs=misc.seq_mul(val, v),
                create_graph=requires_grad,
                allow_unused=True
            )
        return misc.convert_none_to_zeros(vjp_val, y)

    # gdg_jvp_column_sum functions.
    # Computes: sum_{j,k,l} d sigma_{i,l} / d x_j sigma_{j,k} A_{k,l}.
    def gdg_jvp_column_sum_v1(self, t, y, a):
        # Assumes `a` is anti-symmetric and `base_sde` is not of diagonal noise.
        requires_grad = torch.is_grad_enabled()  # BP through solver.
        with torch.enable_grad():
            y = [y_ if y_.requires_grad else y_.detach().requires_grad_(True) for y_ in y]
            g_eval = self._base_sde.g(t, y)
            v = [torch.bmm(g_eval_, a_) for g_eval_, a_ in zip(g_eval, a)]
            gdg_jvp_eval = [
                misc.jvp(
                    outputs=[g_eval_[..., col_idx] for g_eval_ in g_eval],
                    inputs=y,
                    grad_inputs=[v_[..., col_idx] for v_ in v],
                    retain_graph=True,
                    create_graph=requires_grad,
                    allow_unused=True
                )
                for col_idx in range(g_eval[0].size(-1))
            ]
            gdg_jvp_eval = misc.seq_add(*gdg_jvp_eval)
        return misc.convert_none_to_zeros(gdg_jvp_eval, y)

    def gdg_jvp_column_sum_v2(self, t, y, a):
        # Faster, but more memory intensive.
        requires_grad = torch.is_grad_enabled()  # BP through solver.
        with torch.enable_grad():
            y = [y_ if y_.requires_grad else y_.detach().requires_grad_(True) for y_ in y]
            g_eval = self._base_sde.g(t, y)
            v = [torch.bmm(g_eval_, a_) for g_eval_, a_ in zip(g_eval, a)]

            batch_size, d, m = g_eval[0].size()  # TODO: Relax this assumption.
            y_dup = [torch.repeat_interleave(y_, repeats=m, dim=0) for y_ in y]
            g_eval_dup = self._base_sde.g(t, y_dup)
            v_flat = [v_.transpose(1, 2).flatten(0, 1) for v_ in v]
            gdg_jvp_eval = misc.jvp(
                g_eval_dup, y_dup, grad_inputs=v_flat, create_graph=requires_grad, allow_unused=True
            )
            gdg_jvp_eval = misc.convert_none_to_zeros(gdg_jvp_eval, y)
            gdg_jvp_eval = [t.reshape(batch_size, m, d, m).permute(0, 2, 1, 3) for t in gdg_jvp_eval]
            gdg_jvp_eval = [t.diagonal(dim1=-2, dim2=-1).sum(-1) for t in gdg_jvp_eval]
        return gdg_jvp_eval

    def _skip(self, t, y, v):  # noqa
        return [0.] * len(y)


class TupleSDE(BaseSDE):

    def __init__(self, sde):
        super(TupleSDE, self).__init__(noise_type=sde.noise_type, sde_type=sde.sde_type)
        self._base_sde = sde

    def f(self, t, y):
        return self._base_sde.f(t, y[0]),

    def g(self, t, y):
        return self._base_sde.g(t, y[0]),

    def h(self, t, y):
        return self._base_sde.h(t, y[0]),


class RenameMethodsSDE(BaseSDE):

    def __init__(self, sde, drift='f', diffusion='g', prior_drift='h'):
        super(RenameMethodsSDE, self).__init__(noise_type=sde.noise_type, sde_type=sde.sde_type)
        self._base_sde = sde
        self.f = getattr(sde, drift)
        self.g = getattr(sde, diffusion)
        if hasattr(sde, prior_drift):
            self.h = getattr(sde, prior_drift)


class SDEIto(BaseSDE):

    def __init__(self, noise_type):
        super(SDEIto, self).__init__(noise_type=noise_type, sde_type=SDE_TYPES.ito)


class SDEStratonovich(BaseSDE):

    def __init__(self, noise_type):
        super(SDEStratonovich, self).__init__(noise_type=noise_type, sde_type=SDE_TYPES.stratonovich)<|MERGE_RESOLUTION|>--- conflicted
+++ resolved
@@ -17,8 +17,8 @@
 import torch
 from torch import nn
 
+from . import misc
 from ..settings import NOISE_TYPES, SDE_TYPES
-from . import misc
 
 
 class BaseSDE(abc.ABC, nn.Module):
@@ -38,57 +38,18 @@
         self.sde_type = sde_type
 
 
-<<<<<<< HEAD
-=======
-class AdjointSDE(BaseSDE):
-    """Base class for reverse-time adjoint SDE.
-
-    Each forward SDE with different noise type has a different adjoint SDE.
-    """
-
-    def __init__(self, sde, noise_type):
-        # `noise_type` must be supplied! Since the adjoint might have a different noise type than the original SDE.
-        super(AdjointSDE, self).__init__(sde_type=sde.sde_type, noise_type=noise_type)
-        self._base_sde = sde
-
-    @abc.abstractmethod
-    def f(self, t, y):
-        raise NotImplementedError
-
-    @abc.abstractmethod
-    def g(self, t, y):
-        raise NotImplementedError
-
-    @abc.abstractmethod
-    def h(self, t, y):
-        raise NotImplementedError
-
-    @abc.abstractmethod
-    def g_prod(self, t, y, v):
-        raise NotImplementedError
-
-    @abc.abstractmethod
-    def gdg_prod(self, t, y, v):
-        raise NotImplementedError
-
-
->>>>>>> 70ebcf55
 class ForwardSDE(BaseSDE):
 
     def __init__(self, sde):
         super(ForwardSDE, self).__init__(sde_type=sde.sde_type, noise_type=sde.noise_type)
         self._base_sde = sde
 
-<<<<<<< HEAD
-        # Register the core function. This avoids polluting the codebase with if-statements and speeds things up.
-=======
         self.f = sde.f
         self.g = sde.g
         if hasattr(sde, 'h'):
             self.h = sde.h
 
         # Register the core function. This avoids polluting the codebase with if-statements.
->>>>>>> 70ebcf55
         self.g_prod = {
             NOISE_TYPES.diagonal: self.g_prod_diagonal,
             NOISE_TYPES.additive: self.g_prod_additive_or_general,
@@ -100,11 +61,7 @@
             NOISE_TYPES.additive: self._skip,
             NOISE_TYPES.scalar: self.gdg_prod_diagonal_or_scalar,
             NOISE_TYPES.general: self.gdg_prod_general
-<<<<<<< HEAD
-        }[self.noise_type]
-=======
         }[sde.noise_type]
->>>>>>> 70ebcf55
         self.gdg_jvp_column_sum = {
             NOISE_TYPES.diagonal: self._skip,
             NOISE_TYPES.additive: self._skip,
