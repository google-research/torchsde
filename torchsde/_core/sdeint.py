# Copyright 2020 Google LLC
#
# Licensed under the Apache License, Version 2.0 (the "License");
# you may not use this file except in compliance with the License.
# You may obtain a copy of the License at
#
#      http://www.apache.org/licenses/LICENSE-2.0
#
# Unless required by applicable law or agreed to in writing, software
# distributed under the License is distributed on an "AS IS" BASIS,
# WITHOUT WARRANTIES OR CONDITIONS OF ANY KIND, either express or implied.
# See the License for the specific language governing permissions and
# limitations under the License.

import warnings
from typing import Optional, Dict, Any

import torch

from .._brownian import BaseBrownian, TupleBrownian, BrownianInterval
from ..settings import SDE_TYPES, NOISE_TYPES, METHODS, LEVY_AREA_APPROXIMATIONS
from ..types import TensorOrTensors, Scalar, Vector

from . import base_sde
from . import methods


def sdeint(sde: [base_sde.BaseSDE],
           y0: TensorOrTensors,
           ts: Vector,
           bm: Optional[BaseBrownian] = None,
           logqp: Optional[bool] = False,
           method: Optional[str] = 'srk',
           dt: Optional[Scalar] = 1e-3,
           adaptive: Optional[bool] = False,
           rtol: Optional[float] = 1e-5,
           atol: Optional[float] = 1e-4,
           dt_min: Optional[Scalar] = 1e-5,
           options: Optional[Dict[str, Any]] = None,
           names: Optional[Dict[str, str]] = None) -> TensorOrTensors:
    """Numerically integrate an Itô SDE.

    Args:
        sde: Object with methods `f` and `g` representing the drift and
            diffusion. The output of `g` should be a single (or a tuple of)
            tensor(s) of size (batch_size, d) for diagonal noise SDEs or
            (batch_size, d, m) for SDEs of other noise types; d is the
            dimensionality of state and m is the dimensionality of Brownian
            motion.
        y0 (sequence of Tensor): Tensors for initial state.
        ts (Tensor or sequence of float): Query times in non-descending order.
            The state at the first time of `ts` should be `y0`.
        bm (Brownian, optional): A 'BrownianInterval', `BrownianPath` or
            `BrownianTree` object. Should return tensors of size (batch_size, m)
            for `__call__`. Defaults to `BrownianInterval`. Currently does not
            support tuple outputs yet.
        logqp (bool, optional): If `True`, also return the log-ratio penalty.
        method (str, optional): Name of numerical integration method.
        dt (float, optional): The constant step size or initial step size for
            adaptive time-stepping.
        adaptive (bool, optional): If `True`, use adaptive time-stepping.
        rtol (float, optional): Relative tolerance.
        atol (float, optional): Absolute tolerance.
        dt_min (float, optional): Minimum step size during integration.
        options (dict, optional): Dict of options for the integration method.
        names (dict, optional): Dict of method names for drift, diffusion, and
            prior drift. Expected keys are "drift", "diffusion", and
            "prior_drift". Serves so that users can use methods with names not
            in `("f", "g", "h")`, e.g. to use the method "foo" for the drift,
            we would supply `names={"drift": "foo"}`.

    Returns:
        A single state tensor of size (T, batch_size, d) or a tuple of such
        tensors. Also returns a single log-ratio tensor of size
        (T - 1, batch_size) or a tuple of such tensors, if `logqp==True`.

    Raises:
        ValueError: An error occurred due to unrecognized noise type/method,
            or if `sde` is missing required methods.
    """
    sde, y0, bm, tensor_input = check_contract(sde=sde, method=method, logqp=logqp, ts=ts, y0=y0, bm=bm, names=names)

<<<<<<< HEAD
    tensor_input = isinstance(y0, torch.Tensor)
    if tensor_input:
        sde = base_sde.TupleSDE(sde)
        y0 = (y0,)
        bm = TupleBrownian(bm)

=======
>>>>>>> cdec83db
    sde = base_sde.ForwardSDE(sde)
    results = integrate(
        sde=sde,
        y0=y0,
        ts=ts,
        bm=bm,
        method=method,
        dt=dt,
        adaptive=adaptive,
        rtol=rtol,
        atol=atol,
        dt_min=dt_min,
        options=options,
        logqp=logqp
    )
    if not logqp and tensor_input:
        return results[0]
    return results


def check_contract(sde, method, logqp, ts, y0, bm, names, adjoint_method=None):
    if names is None:
        names_to_change = {}
    else:
        names_to_change = {key: names[key] for key in ('drift', 'diffusion', 'prior_drift') if key in names}
    if len(names_to_change) > 0:
        sde = base_sde.RenameMethodsSDE(sde, **names_to_change)

    required_funcs = ('f', 'g', 'h') if logqp else ('f', 'g')
    missing_funcs = [func for func in required_funcs if not hasattr(sde, func)]
    if len(missing_funcs) > 0:
        raise ValueError(f'sde is required to have the methods {required_funcs}. Missing functions: {missing_funcs}')

    if not hasattr(sde, 'noise_type'):
        raise ValueError(f'sde does not have the attribute noise_type.')

    if sde.noise_type not in NOISE_TYPES:
        raise ValueError(f'Expected noise type in {NOISE_TYPES}, but found {sde.noise_type}.')

    if not hasattr(sde, 'sde_type'):
        raise ValueError(f'sde does not have the attribute sde_type.')

    if sde.sde_type not in SDE_TYPES:
        raise ValueError(f'Expected sde type in {SDE_TYPES}, but found {sde.sde_type}.')

    if method not in METHODS:
        raise ValueError(f'Expected method in {METHODS}, but found {method}.')

    tensor_input = torch.is_tensor(y0)
    if tensor_input:
        sde = base_sde.TupleSDE(sde)
        y0 = (y0,)
    if not isinstance(y0, tuple) or any(not torch.is_tensor(y0_) for y0_ in y0):
        raise ValueError("y0 must be a Tensor or a tuple of Tensors.")

    drift_shape = [fi.shape for fi in sde.f(ts[0], y0)]
    diffusion_shape = [gi.shape for gi in sde.g(ts[0], y0)]

    if len(drift_shape) != len(diffusion_shape) or len(drift_shape) != len(y0):
        raise ValueError("drift, diffusion and y0 must all return the same number of Tensors.")

    for drift_shape_, y0_ in zip(drift_shape, y0):
        if drift_shape_ != y0_.shape:
            raise ValueError(f"Drift must return a Tensor of the same shape as y0. Got drift shape {drift_shape_} but "
                             f"y0 shape {y0_.shape}.")

    noise_channels = diffusion_shape[0][-1]
    if sde.noise_type in (NOISE_TYPES.additive, NOISE_TYPES.general, NOISE_TYPES.scalar):
        batch_dimensions = diffusion_shape[0][:-2]
        for drift_shape_, diffusion_shape_ in zip(drift_shape, diffusion_shape):
            drift_shape_ = tuple(drift_shape_)
            diffusion_shape_ = tuple(diffusion_shape_)
            if len(drift_shape_) == 0:
                raise ValueError("Drift must be of shape (..., state_channels), but got shape ().")
            if len(diffusion_shape_) < 2:
                raise ValueError(f"Diffusion must have shape (..., state_channels, noise_channels), but got shape "
                                 f"{diffusion_shape_}.")
            if drift_shape_ != diffusion_shape_[:-1]:
                raise ValueError(f"Drift and diffusion shapes do not match. Got drift shape "
                                 f"{drift_shape_}, meaning {drift_shape_[:-1]} batch dimensions and {drift_shape_[-1]} "
                                 f"channel dimensions, but diffusion shape {diffusion_shape_}, meaning "
                                 f"{diffusion_shape_[:-2]} batch dimensions, {diffusion_shape_[-2]} channel dimensions "
                                 f"and {diffusion_shape_[-1]} noise dimension.")
            if diffusion_shape_[:-2] != batch_dimensions:
                raise ValueError("Every Tensor return by the diffusion must have the same number and size of batch "
                                 "dimensions.")
            if diffusion_shape_[-1] != noise_channels:
                raise ValueError("Every Tensor return by the diffusion must have the same number of noise channels.")
        if sde.noise_type == NOISE_TYPES.scalar:
            if noise_channels != 1:
                raise ValueError(f"Scalar noise must have only one channel; the diffusion has {noise_channels} noise "
                                 f"channels.")
    else:   # sde.noise_type == NOISE_TYPES.diagonal
        batch_dimensions = diffusion_shape[0][:-1]
        for drift_shape_, diffusion_shape_ in zip(drift_shape, diffusion_shape):
            drift_shape_ = tuple(drift_shape_)
            diffusion_shape_ = tuple(diffusion_shape_)
            if len(drift_shape_) == 0:
                raise ValueError("Drift must be of shape (..., state_channels), but got shape ().")
            if len(diffusion_shape_) == 0:
                raise ValueError(f"Diffusion must have shape (..., state_channels), but got shape ().")
            if drift_shape_ != diffusion_shape_:
                raise ValueError(f"Drift and diffusion shapes do not match. Got drift shape "
                                 f"{drift_shape_}, meaning {drift_shape_[:-1]} batch dimensions and {drift_shape_[-1]} "
                                 f"channel dimensions, but diffusion shape {diffusion_shape_}, meaning "
                                 f"{diffusion_shape_[:-1]} batch dimensions, {diffusion_shape_[-1]} channel dimensions "
                                 f"and {diffusion_shape_[-1]} noise dimension.")
            if diffusion_shape_[:-1] != batch_dimensions:
                raise ValueError("Every Tensor return by the diffusion must have the same number and size of batch "
                                 "dimensions.")
            if diffusion_shape_[-1] != noise_channels:
                raise ValueError("Every Tensor return by the diffusion must have the same number of noise channels.")

    if bm is None:
        if method == METHODS.srk:
            levy_area_approximation = LEVY_AREA_APPROXIMATIONS.space_time
        else:
            levy_area_approximation = LEVY_AREA_APPROXIMATIONS.none
        bm = BrownianInterval(t0=ts[0], t1=ts[-1], shape=(*batch_dimensions, noise_channels), dtype=y0[0].dtype,
                              device=y0[0].device, levy_area_approximation=levy_area_approximation)
    if tensor_input:
        bm = TupleBrownian(bm)

    if adjoint_method is not None:
        if adjoint_method not in METHODS:
            raise ValueError(f'Expected adjoint_method in {METHODS}, but found {method}.')

    return sde, y0, bm, tensor_input


def integrate(sde, y0, ts, bm, method, dt, adaptive, rtol, atol, dt_min, options, logqp=False):
    if options is None:
        options = {}

    solver_fn = methods.select(method=method)
    solver = solver_fn(
        sde=sde,
        bm=bm,
        y0=y0,
        dt=dt,
        adaptive=adaptive,
        rtol=rtol,
        atol=atol,
        dt_min=dt_min,
        options=options
    )
    if adaptive and solver.strong_order < 1.0:
        warnings.warn(f'Numerical solution is only guaranteed to converge to the correct solution '
                      f'when a strong order >=1.0 scheme is used for adaptive time-stepping.')
    if logqp:
        return solver.integrate_logqp(ts)
    return solver.integrate(ts)<|MERGE_RESOLUTION|>--- conflicted
+++ resolved
@@ -80,15 +80,6 @@
     """
     sde, y0, bm, tensor_input = check_contract(sde=sde, method=method, logqp=logqp, ts=ts, y0=y0, bm=bm, names=names)
 
-<<<<<<< HEAD
-    tensor_input = isinstance(y0, torch.Tensor)
-    if tensor_input:
-        sde = base_sde.TupleSDE(sde)
-        y0 = (y0,)
-        bm = TupleBrownian(bm)
-
-=======
->>>>>>> cdec83db
     sde = base_sde.ForwardSDE(sde)
     results = integrate(
         sde=sde,
@@ -181,7 +172,7 @@
             if noise_channels != 1:
                 raise ValueError(f"Scalar noise must have only one channel; the diffusion has {noise_channels} noise "
                                  f"channels.")
-    else:   # sde.noise_type == NOISE_TYPES.diagonal
+    else:  # sde.noise_type == NOISE_TYPES.diagonal
         batch_dimensions = diffusion_shape[0][:-1]
         for drift_shape_, diffusion_shape_ in zip(drift_shape, diffusion_shape):
             drift_shape_ = tuple(drift_shape_)
