--- conflicted
+++ resolved
@@ -17,12 +17,11 @@
 
 import torch
 
+from . import base_sde
+from . import methods
 from .._brownian import BaseBrownian, TupleBrownian, BrownianInterval
 from ..settings import SDE_TYPES, NOISE_TYPES, METHODS, LEVY_AREA_APPROXIMATIONS
 from ..types import TensorOrTensors, Scalar, Vector
-
-from . import base_sde
-from . import methods
 
 
 def sdeint(sde: [base_sde.BaseSDE],
@@ -80,15 +79,6 @@
     """
     sde, y0, bm, tensor_input = check_contract(sde=sde, method=method, logqp=logqp, ts=ts, y0=y0, bm=bm, names=names)
 
-<<<<<<< HEAD
-    tensor_input = isinstance(y0, torch.Tensor)
-    if tensor_input:
-        sde = base_sde.TupleSDE(sde)
-        y0 = (y0,)
-        bm = TupleBrownian(bm)
-
-=======
->>>>>>> 381f4e98
     sde = base_sde.ForwardSDE(sde)
     results = integrate(
         sde=sde,
