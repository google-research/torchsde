--- conflicted
+++ resolved
@@ -13,17 +13,13 @@
 # limitations under the License.
 
 from .euler import Euler
+from .euler_heun import EulerHeun
 from .heun import Heun
 from .log_ode import LogODEMidpoint
 from .midpoint import Midpoint
 from .milstein import MilsteinIto, MilsteinStratonovich
 from .srk import SRK
-<<<<<<< HEAD
 from ...settings import METHODS, SDE_TYPES
-=======
-from .heun import Heun
-from .euler_heun import EulerHeun
->>>>>>> 16389a66
 
 
 def select(method, sde_type):
@@ -39,12 +35,9 @@
         return Heun
     elif method == METHODS.milstein and sde_type == SDE_TYPES.stratonovich:
         return MilsteinStratonovich
-<<<<<<< HEAD
     elif method == METHODS.log_ode_midpoint:
         return LogODEMidpoint
-=======
     elif method == METHODS.euler_heun:
         return EulerHeun
->>>>>>> 16389a66
     else:
         raise ValueError(f"Method '{method}' does not match any known method.")