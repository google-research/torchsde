--- conflicted
+++ resolved
@@ -12,7 +12,6 @@
 # See the License for the specific language governing permissions and
 # limitations under the License.
 
-THRESHOLD = 1e-5  # Voodoo constant chosen based on results comparing adjoint gradient and analytical gradient.
 
 import abc
 import warnings
@@ -62,24 +61,24 @@
         return f'{self.__class__.__name__} of strong order: {self.strong_order}'
 
     @abc.abstractmethod
-    def step(self, t, y, dt):
-        """Propose a step with step size dt, starting at time t and state y.
+    def step(self, t, next_t, y):
+        """Propose a step with step size from time t to time next_t, with
+         current state y.
 
         Args:
             t: float or torch.Tensor of size (,).
+            next_t: float or torch.Tensor of size (,).
             y: torch.Tensor of size (batch_size, d).
-            dt: float or torch.Tensor of size (,).
 
         Returns:
-            (t1, y1), where t1 is a float or torch.Tensor of size (,)
-            and y1 is a torch.Tensor of size (batch_size, d).
+            y1, where y1 is a torch.Tensor of size (batch_size, d).
         """
         raise NotImplementedError
 
     def step_logqp(self, t, next_t, y, logqp0):
+        y1 = self.step(t, next_t, y)
+
         dt = next_t - t
-        y1 = self.step_(t, next_t, y)
-
         if self.sde.noise_type in (NOISE_TYPES.diagonal, NOISE_TYPES.scalar):
             f_eval = self.sde.f(t, y)
             g_eval = self.sde.g(t, y)
@@ -103,12 +102,6 @@
             ]
         return y1, logqp1
 
-    # TODO: adjust solvers and remove this
-    def step_(self, t, next_t, y):
-        dt = next_t - t
-        _, next_y = self.step(t, y, dt)
-        return next_y
-
     # TODO: unify integrate and integrate_logqp? My IDE spits out so many warnings about duplicate code.
     def integrate(self, ts):
         """Integrate along trajectory.
@@ -126,32 +119,18 @@
 
         ys = [y0]
         prev_error_ratio = None
-<<<<<<< HEAD
 
         for out_t in ts[1:]:
             while curr_t < out_t:
                 next_t = min(curr_t + step_size, ts[-1])
-=======
-        prev_t, prev_y = curr_t, curr_y
-
-        for next_t in ts[1:]:
-            while curr_t < next_t:
->>>>>>> 20900e84
                 if adaptive:
                     delta_t = step_size
                     # Take 1 full step.
-<<<<<<< HEAD
-                    next_y_full = self.step_(curr_t, next_t, curr_y)
+                    next_y_full = self.step(curr_t, next_t, curr_y)
                     # Take 2 half steps.
                     midpoint_t = 0.5 * (curr_t + next_t)
-                    midpoint_y = self.step_(curr_t, midpoint_t, curr_y)
-                    next_y = self.step_(midpoint_t, next_t, midpoint_y)
-=======
-                    t1f, y1f = self.step(curr_t, curr_y, delta_t)
-                    # Take 2 half steps.
-                    t05, y05 = self.step(curr_t, curr_y, delta_t / 2)
-                    t1h, y1h = self.step(t05, y05, delta_t / 2)
->>>>>>> 20900e84
+                    midpoint_y = self.step(curr_t, midpoint_t, curr_y)
+                    next_y = self.step(midpoint_t, next_t, midpoint_y)
 
                     # Estimate error based on difference between 1 full step and 2 half steps.
                     with torch.no_grad():
@@ -173,24 +152,8 @@
                         curr_t, curr_y = next_t, next_y
                 else:
                     prev_t, prev_y = curr_t, curr_y
-<<<<<<< HEAD
-                    curr_t, curr_y = next_t, self.step_(curr_t, next_t, curr_y)
+                    curr_t, curr_y = next_t, self.step(curr_t, next_t, curr_y)
             ys.append(interp.linear_interp(t0=prev_t, y0=prev_y, t1=curr_t, y1=curr_y, t=out_t))
-=======
-                    curr_t, curr_y = self.step(curr_t, curr_y, step_size)
-
-            # Sample paths of SDEs typically aren't differentiable, so it doesn't really make sense to interpolate
-            # using high-order polynomials. We try to avoid interpolation for as much as possible, but we also want to
-            # avoid stepping with super small step sizes (e.g. < 1e-9), in which case the solvers and Brownian motion
-            # data structures may produce pathological behavior.
-
-            # `curr_t` may overstep `next_t`. If `next_t` is close to either end, we interpolate.
-            if curr_t - next_t < THRESHOLD or next_t - prev_t < THRESHOLD:
-                curr_t, curr_y = interp.linear_interp(t0=prev_t, y0=prev_y, t1=curr_t, y1=curr_y, t=next_t)
-            else:
-                curr_t, curr_y = self.step(prev_t, prev_y, next_t - prev_t)
-            ys.append(curr_y)
->>>>>>> 20900e84
 
         ans = tuple(torch.stack([ys[j][i] for j in range(len(ts))], dim=0) for i in range(len(y0)))
         return ans
@@ -217,27 +180,16 @@
         for out_t in ts[1:]:
             curr_logqp = [0. for _ in y0]
             prev_logqp = curr_logqp
-<<<<<<< HEAD
             while curr_t < out_t:
                 next_t = min(curr_t + step_size, ts[-1])
-=======
-            while curr_t < next_t:
->>>>>>> 20900e84
                 if adaptive:
                     delta_t = step_size
                     # Take 1 full step.
-<<<<<<< HEAD
-                    next_y_full = self.step_(curr_t, next_t, curr_y)
+                    next_y_full = self.step(curr_t, next_t, curr_y)
                     # Take 2 half steps.
                     midpoint_t = 0.5 * (curr_t + next_t)
                     midpoint_y, midpoint_logqp = self.step_logqp(curr_t, midpoint_t, curr_y, curr_logqp)
                     next_y, next_logqp = self.step_logqp(midpoint_t, next_t, midpoint_y, midpoint_logqp)
-=======
-                    t1f, y1f, logqp1f = self.step_logqp(curr_t, curr_y, delta_t, logqp0=curr_logqp)
-                    # Take 2 half steps.
-                    t05, y05, logqp05 = self.step_logqp(curr_t, curr_y, delta_t / 2, logqp0=curr_logqp)
-                    t1h, y1h, logqp1h = self.step_logqp(t05, y05, delta_t / 2, logqp0=logqp05)
->>>>>>> 20900e84
 
                     # Estimate error based on difference between 1 full step and 2 half steps.
                     with torch.no_grad():
@@ -259,25 +211,13 @@
                         curr_t, curr_y, curr_logqp = next_t, next_y, next_logqp
                 else:
                     prev_t, prev_y, prev_logqp = curr_t, curr_y, curr_logqp
-<<<<<<< HEAD
                     curr_y, curr_logqp = self.step_logqp(curr_t, next_t, curr_y, curr_logqp)
                     curr_t = next_t
             ret_y, ret_logqp = interp.linear_interp_logqp(t0=prev_t, y0=prev_y, logqp0=prev_logqp, t1=curr_t,
                                                           y1=curr_y, logqp1=curr_logqp, t=out_t)
             ys.append(ret_y)
             [logqp_i.append(ret_logqp_i) for logqp_i, ret_logqp_i in zip(logqp, ret_logqp)]
-=======
-                    curr_t, curr_y, curr_logqp = self.step_logqp(curr_t, curr_y, step_size, logqp0=curr_logqp)
-
-            if curr_t - next_t < THRESHOLD or next_t - prev_t < THRESHOLD:
-                curr_t, curr_y, curr_logqp = interp.linear_interp_logqp(
-                    t0=prev_t, y0=prev_y, logqp0=prev_logqp, t1=curr_t, y1=curr_y, logqp1=curr_logqp, t=next_t
-                )
-            else:
-                curr_t, curr_y, curr_logqp = self.step_logqp(prev_t, prev_y, next_t - prev_t, logqp0=prev_logqp)
-            ys.append(curr_y)
-            [logqp_i.append(curr_logqp_i) for logqp_i, curr_logqp_i in zip(logqp, curr_logqp)]
->>>>>>> 20900e84
+
 
         ans = [torch.stack([ys[j][i] for j in range(len(ts))], dim=0) for i in range(len(y0))]
         logqp = [torch.stack(logqp_i, dim=0) for logqp_i in logqp]
