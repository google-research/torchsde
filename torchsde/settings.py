--- conflicted
+++ resolved
@@ -32,11 +32,8 @@
     srk = 'srk'
     midpoint = 'midpoint'
     heun = 'heun'
-<<<<<<< HEAD
     log_ode_midpoint = 'log_ode_midpoint'
-=======
     euler_heun = 'euler_heun'
->>>>>>> 16389a66
 
 
 class NOISE_TYPES(metaclass=ContainerMeta):  # noqa
@@ -58,5 +55,5 @@
     foster = 'foster'  # Compute Foster's correction to Davie's approximation to Levy area
 
 
-class METHOD_OPTIONS(metaclass=ContainerMeta):
+class METHOD_OPTIONS(metaclass=ContainerMeta):  # noqa
     grad_free = 'grad_free'