--- conflicted
+++ resolved
@@ -23,6 +23,7 @@
 from ..types import TensorOrTensors
 
 _rsqrt3 = 1 / math.sqrt(3)
+_r12 = 1 / 12
 
 
 def search(ts: blist.blist, ws: blist.blist, t):
@@ -165,14 +166,7 @@
         return None
 
 
-<<<<<<< HEAD
 def davie_foster_approximation(W, H, h, levy_area_approximation, get_noise=None):
-=======
-_r12 = 1 / 12
-
-
-def davie_foster_approximation(W, H, h, levy_area_approximation, get_noise):
->>>>>>> 70ebcf55
     if levy_area_approximation in (LEVY_AREA_APPROXIMATIONS.none, LEVY_AREA_APPROXIMATIONS.space_time):
         return None
     elif W.ndimension() in (0, 1):
@@ -182,19 +176,17 @@
     else:
         # Davie's approximation to the Levy area from space-time Levy area
         A = H.unsqueeze(-1) * W.unsqueeze(-2) - W.unsqueeze(-1) * H.unsqueeze(-2)
-        noise = get_noise()
+        noise = torch.randn_like(A) if get_noise is None else get_noise()
         noise = noise - noise.transpose(-1, -2)  # noise is skew symmetric of variance 2
         if levy_area_approximation == LEVY_AREA_APPROXIMATIONS.foster:
             # Foster's additional correction to Davie's approximation
             tenth_h = 0.1 * h
             H_squared = H ** 2
-<<<<<<< HEAD
-            var = tenth_h * (tenth_h + H_squared.unsqueeze(-1) + H_squared.unsqueeze(-2))
-            noise = torch.randn_like(A) if get_noise is None else get_noise()
-            noise = noise - noise.transpose(-1, -2)
-            # noise is skew symmetric of variance 2
-            a_tilde = math.sqrt(var) * noise
-            A += a_tilde
+            std = (tenth_h * (tenth_h + H_squared.unsqueeze(-1) + H_squared.unsqueeze(-2))).sqrt()
+        else:  # davie approximation
+            std = math.sqrt(_r12 * h ** 2)
+        a_tilde = std * noise
+        A += a_tilde
         return A
 
 
@@ -222,12 +214,4 @@
         return dtypes + [arg.dtype for arg in args if torch.is_tensor(arg)]
     if device:
         devices = [] if default_device is None else [default_device]
-        return devices + [arg.device for arg in args if torch.is_tensor(arg)]
-=======
-            std = (tenth_h * (tenth_h + H_squared.unsqueeze(-1) + H_squared.unsqueeze(-2))).sqrt()
-        else:  # davie approximation
-            std = math.sqrt(_r12 * h ** 2)
-        a_tilde = std * noise
-        A += a_tilde
-        return A
->>>>>>> 70ebcf55
+        return devices + [arg.device for arg in args if torch.is_tensor(arg)]